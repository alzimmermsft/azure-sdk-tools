# Note, due to how `Expand-Archive` is leveraged in this script,
# powershell core is a requirement for successful execution.
param (
  # arguments leveraged to parse and identify artifacts
  $ArtifactLocation, # the root of the artifact folder. DevOps $(System.ArtifactsDirectory)
  $WorkDirectory, # a clean folder that we can work in
  $ReleaseSHA, # the SHA for the artifacts. DevOps: $(Release.Artifacts.<artifactAlias>.SourceVersion) or $(Build.SourceVersion)
  $RepoId, # full repo id. EG azure/azure-sdk-for-net  DevOps: $(Build.Repository.Id). Used as a part of VerifyPackages
  $Repository, # EG: "Maven", "PyPI", "NPM"

  # arguments necessary to power the docs release
  $DocRepoLocation, # the location on disk where we have cloned the documentation repository
  $Language, # EG: js, java, dotnet. Used in language for the embedded readme.
  $DocRepoContentLocation = "docs-ref-services/" # within the doc repo, where does our readme go?
)

. (Join-Path $PSScriptRoot artifact-metadata-parsing.ps1)
. (Join-Path $PSScriptRoot SemVer.ps1)

function GetMetaData($lang){
  switch ($lang) {
    "java" {
      $metadataUri = "https://raw.githubusercontent.com/Azure/azure-sdk/master/_data/releases/latest/java-packages.csv"
      break
    }
    ".net" {
      $metadataUri = "https://raw.githubusercontent.com/Azure/azure-sdk/master/_data/releases/latest/dotnet-packages.csv"
      break
    }
    "python" {
      $metadataUri = "https://raw.githubusercontent.com/Azure/azure-sdk/master/_data/releases/latest/python-packages.csv"
      break
    }
    "javascript" {
      $metadataUri = "https://raw.githubusercontent.com/Azure/azure-sdk/master/_data/releases/latest/js-packages.csv"
      break
    }
    default {
      Write-Host "Unrecognized Language: $language"
      exit(1)
    }
  }

<<<<<<< HEAD
  $metadataResponse = Invoke-RestMethod -Uri $metadataUri -MaximumRetryCount 3 -RetryIntervalSec 10 -Method "GET" | ConvertFrom-Csv
=======
  $metadataResponse = Invoke-RestMethod -Uri $metadataUri -method "GET" -MaximumRetryCount 3 -RetryIntervalSec 10 | ConvertFrom-Csv
>>>>>>> c36d5d11

  return $metadataResponse
}

function GetAdjustedReadmeContent($pkgInfo, $lang){
    $date = Get-Date -Format "MM/dd/yyyy"
    $service = ""

    # the namespace is not expected to be present for js.
    $pkgId = $pkgInfo.PackageId.Replace("@azure/", "")

    try {
      $metadata = GetMetaData -lang $lang

      $service = $metadata | ? { $_.Package -eq $pkgId }

      if ($service) {
        $service = "$($service.ServiceName)".ToLower().Replace(" ", "")
      }
    }
    catch {
      Write-Host $_
      Write-Host "Unable to retrieve service metadata for packageId $($pkgInfo.PackageId)"
    }

    $fileContent = $pkgInfo.ReadmeContent
    $foundTitle = ""

    # only replace the version if the formatted header can be found
    $headerContentMatches = (Select-String -InputObject $pkgInfo.ReadmeContent -Pattern 'Azure .+? (client|plugin|shared) library for (JavaScript|Java|Python|\.NET|C)')
    if ($headerContentMatches) {
      $foundTitle = $headerContentMatches.Matches[0]
      $fileContent = $pkgInfo.ReadmeContent -replace $foundTitle, "$foundTitle - Version $($pkgInfo.PackageVersion) `n"
    }

    $header = "---`ntitle: $foundTitle`nkeywords: Azure, $lang, SDK, API, $($pkgInfo.PackageId), $service`nauthor: maggiepint`nms.author: magpint`nms.date: $date`nms.topic: article`nms.prod: azure`nms.technology: azure`nms.devlang: $lang`nms.service: $service`n---`n"

    if ($fileContent) {
      return "$header`n$fileContent"
    }
    else {
      return ""
    }
}

$apiUrl = "https://api.github.com/repos/$repoId"
$pkgs = VerifyPackages -pkgRepository $Repository `
  -artifactLocation $ArtifactLocation `
  -workingDirectory $WorkDirectory `
  -apiUrl $apiUrl `
  -releaseSha $ReleaseSHA `
  -continueOnError $True

if ($pkgs) {
  Write-Host "Given the visible artifacts, readmes will be copied for the following packages"
  Write-Host ($pkgs | % { $_.PackageId })

  foreach ($packageInfo in $pkgs) {
    # sync the doc repo
    $semVer = [AzureEngSemanticVersion]::ParseVersionString($packageInfo.PackageVersion)
    $rdSuffix = ""
    if ($semVer.IsPreRelease) {
      $rdSuffix = "-pre"
    }

    $readmeName = "$($packageInfo.PackageId.Replace('azure-','').Replace('Azure.', '').Replace('@azure/', '').ToLower())-readme$rdSuffix.md"
    $readmeLocation = Join-Path $DocRepoLocation $DocRepoContentLocation $readmeName

    if ($packageInfo.ReadmeContent) {
      $adjustedContent = GetAdjustedReadmeContent -pkgInfo $packageInfo -lang $Language
    }

    if ($adjustedContent) {
      try {
        Push-Location $DocRepoLocation
        Set-Content -Path $readmeLocation -Value $adjustedContent -Force

        Write-Host "Updated readme for $readmeName."
      } catch {
        Write-Host $_
      } finally {
        Pop-Location
      }
    } else {
      Write-Host "Unable to parse a header out of the readmecontent for PackageId $($packageInfo.PackageId)"
    }
  }
}
else {
  Write-Host "No readmes discovered for doc release under folder $ArtifactLocation."
}<|MERGE_RESOLUTION|>--- conflicted
+++ resolved
@@ -41,11 +41,7 @@
     }
   }
 
-<<<<<<< HEAD
-  $metadataResponse = Invoke-RestMethod -Uri $metadataUri -MaximumRetryCount 3 -RetryIntervalSec 10 -Method "GET" | ConvertFrom-Csv
-=======
   $metadataResponse = Invoke-RestMethod -Uri $metadataUri -method "GET" -MaximumRetryCount 3 -RetryIntervalSec 10 | ConvertFrom-Csv
->>>>>>> c36d5d11
 
   return $metadataResponse
 }
