﻿using Azure.Sdk.Tools.PerfAutomation.Models;
using System.Collections.Generic;
using System.Threading.Tasks;

namespace Azure.Sdk.Tools.PerfAutomation
{
    public interface ILanguage
    {
<<<<<<< HEAD
        Task<(string output, string error, string context)> SetupAsync(string project, string languageVersion, IDictionary<string, string> packageVersions);
        Task<IterationResult> RunAsync(string project, string languageVersion, IDictionary<string, string> packageVersions, string testName, string arguments, string context, bool profile);
=======
        Task<(string output, string error, object context)> SetupAsync(string project, string languageVersion, string primaryPackage, IDictionary<string, string> packageVersions);
        Task<IterationResult> RunAsync(string project, string languageVersion, string primaryPackage, IDictionary<string, string> packageVersions, string testName, string arguments, object context);
>>>>>>> 6237a00f
        Task CleanupAsync(string project);
        IDictionary<string, string> FilterRuntimePackageVersions(IDictionary<string, string> runtimePackageVersions);
    }
}<|MERGE_RESOLUTION|>--- conflicted
+++ resolved
@@ -6,13 +6,8 @@
 {
     public interface ILanguage
     {
-<<<<<<< HEAD
-        Task<(string output, string error, string context)> SetupAsync(string project, string languageVersion, IDictionary<string, string> packageVersions);
-        Task<IterationResult> RunAsync(string project, string languageVersion, IDictionary<string, string> packageVersions, string testName, string arguments, string context, bool profile);
-=======
         Task<(string output, string error, object context)> SetupAsync(string project, string languageVersion, string primaryPackage, IDictionary<string, string> packageVersions);
-        Task<IterationResult> RunAsync(string project, string languageVersion, string primaryPackage, IDictionary<string, string> packageVersions, string testName, string arguments, object context);
->>>>>>> 6237a00f
+        Task<IterationResult> RunAsync(string project, string languageVersion, string primaryPackage, IDictionary<string, string> packageVersions, string testName, string arguments, object context, bool profile);
         Task CleanupAsync(string project);
         IDictionary<string, string> FilterRuntimePackageVersions(IDictionary<string, string> runtimePackageVersions);
     }
