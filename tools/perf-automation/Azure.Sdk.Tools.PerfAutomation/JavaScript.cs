--- conflicted
+++ resolved
@@ -121,11 +121,7 @@
         }
 
         public override async Task<IterationResult> RunAsync(string project, string languageVersion,
-<<<<<<< HEAD
-            IDictionary<string, string> packageVersions, string testName, string arguments, string context, bool profile)
-=======
-            string primaryPackage, IDictionary<string, string> packageVersions, string testName, string arguments, object context)
->>>>>>> 6237a00f
+            string primaryPackage, IDictionary<string, string> packageVersions, string testName, string arguments, object context, bool profile)
         {
             var runtimePackageVersions = (Dictionary<string, string>) context;
 
